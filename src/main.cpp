/**
 * DeskHog - PostHog Analytics Display
 * ===================================
 * 
 * An ESP32-S3-based project that displays PostHog analytics insights on a 240x135 TFT screen.
 * Built for the Adafruit ESP32-S3 Reverse TFT Feather, this project provides a compact, desk-friendly way to monitor your PostHog analytics in real-time.
 * 
 * Components:
 * - Hardware: ESP32-S3 with integrated 240x135 TFT display
 * - UI: LVGL-based card interface for displaying insights
 * - Network: WiFi connectivity with captive portal for configuration
 * 
 * Development note:
 * Keep this main.cpp file lean, tidy and simple. Do not leak implementation details into the main file.
 * Keep main.cpp focused on setup and task creation. Encapsulate and isolate components into their own files.
 */

#include <Arduino.h>
#include <lvgl.h>
#include <Adafruit_ST7789.h>
#include "ConfigManager.h"
#include "hardware/WifiInterface.h"
#include "hardware/NeoPixelController.h"
#include "ui/CaptivePortal.h"
#include "ui/ProvisioningCard.h"
#include "hardware/DisplayInterface.h"
#include "ui/CardNavigationStack.h"
#include "ui/InsightCard.h"
#include "hardware/Input.h"
#include "posthog/PostHogClient.h"
#include "Style.h"
#include "esp_heap_caps.h" // For PSRAM management
#include "ui/CardController.h"
#include "EventQueue.h"
#include "esp_partition.h" // Include for partition functions
#include "OtaManager.h"
#include <esp_sleep.h> // Added for deep sleep functionality
#include <esp_pm.h> // Added for power management

// Display dimensions
#define SCREEN_WIDTH 240
#define SCREEN_HEIGHT 135

// LVGL display buffer size
#define LVGL_BUFFER_ROWS 135  // Full screen height

// Button configuration
#define NUM_BUTTONS 3
const uint8_t BUTTON_PINS[NUM_BUTTONS] = {
    Input::BUTTON_DOWN,    // BOOT button
    Input::BUTTON_CENTER,  // Center button
    Input::BUTTON_UP       // Up button
};

// Define the global buttons array
Bounce2::Button buttons[NUM_BUTTONS];

// Global objects
DisplayInterface* displayInterface;
ConfigManager* configManager;
WiFiInterface* wifiInterface;
CaptivePortal* captivePortal;
CardController* cardController; // Replace individual card objects with controller
PostHogClient* posthogClient;
EventQueue* eventQueue; // Add global EventQueue
NeoPixelController* neoPixelController;  // Renamed from neoPixelManager
OtaManager* otaManager;

// Task handles
TaskHandle_t wifiTask;
TaskHandle_t portalTask;
TaskHandle_t insightTask;
TaskHandle_t neoPixelTask;

// WiFi connection timeout in milliseconds
#define WIFI_TIMEOUT 30000

// WiFi task that handles WiFi operations
void wifiTaskFunction(void* parameter) {
    while (1) {
        // Process WiFi events
        wifiInterface->process();
        
        // Delay to prevent hogging CPU
        vTaskDelay(pdMS_TO_TICKS(10));
    }
}

// Captive portal task that handles web server requests
void portalTaskFunction(void* parameter) {
    while (1) {
        captivePortal->processAsyncOperations(); // Process pending portal actions
        // Delay to prevent hogging CPU
        vTaskDelay(pdMS_TO_TICKS(100)); // Check for operations every 100ms
    }
}

// Insight processing task
void insightTaskFunction(void* parameter) {
    while (1) {
        posthogClient->process();  // Use the global instance
        vTaskDelay(pdMS_TO_TICKS(100));  // Check every 100ms
    }
}

// LVGL handler task that includes button polling - added here to consolidate UI operations
void lvglHandlerTask(void* parameter) {
    TickType_t lastButtonCheck = xTaskGetTickCount();
    const TickType_t buttonCheckInterval = pdMS_TO_TICKS(50); // Check buttons every 50ms
    
    static unsigned long powerOffPressStartTime = 0;
    // static bool upPressedState = false; // Unused
    // static bool downPressedState = false; // Unused

    while (1) {
        // Handle LVGL tasks
        displayInterface->handleLVGLTasks();

<<<<<<< HEAD
        InsightCard::processUIQueue();
        cardController->update();
=======
        cardController->processUIQueue();
>>>>>>> 0decb208
        
        // Poll buttons at regular intervals
        TickType_t currentTime = xTaskGetTickCount();
        if ((currentTime - lastButtonCheck) >= buttonCheckInterval) {
            lastButtonCheck = currentTime;
            
            // Update all buttons first
            for (int i = 0; i < NUM_BUTTONS; i++) {
                buttons[i].update();
            }

            // Get current state of UP and DOWN buttons
            // BUTTON_UP is pressed when HIGH (INPUT_PULLDOWN)
            // BUTTON_DOWN is pressed when LOW (INPUT_PULLUP)
            bool centerButtonHeld = (buttons[Input::BUTTON_CENTER].read() == HIGH);
            bool downButtonHeld = (buttons[Input::BUTTON_DOWN].read() == LOW);

            if (centerButtonHeld && downButtonHeld) {
                if (powerOffPressStartTime == 0) { // Both pressed, start timer
                    powerOffPressStartTime = millis();
                } else {
                    if (millis() - powerOffPressStartTime >= 2000) { // Held for 2 seconds
                        Serial.println("Simultaneous CENTER and DOWN hold for 2s detected. Entering deep sleep.");
                        // Optional: Turn off display backlight or other peripherals before sleep
                        // displayInterface->setBacklight(0); // Example if such a function exists
                        esp_deep_sleep_start();
                    }
                }
            } else {
                // If either button is released or not simultaneously pressed, reset the timer
                powerOffPressStartTime = 0;

                // Process individual button presses if power-off sequence is not active or completed.
                // Check .pressed() for single press actions (triggers on state change).
                // This ensures that navigation still works if the power-off combo isn't fully executed.
                if (buttons[Input::BUTTON_UP].pressed()) {
                    // Ensure this doesn't trigger if it was part of the combo that just got released
                    // However, .pressed() fires on the transition, so if it was held and released, 
                    // it won't fire again here unless pressed again separately.
                    cardController->getCardStack()->handleButtonPress(Input::BUTTON_UP);
                }
                if (buttons[Input::BUTTON_DOWN].pressed()) {
                    cardController->getCardStack()->handleButtonPress(Input::BUTTON_DOWN);
                }
                if (buttons[Input::BUTTON_CENTER].pressed()) {
                    cardController->getCardStack()->handleButtonPress(Input::BUTTON_CENTER);
                }
            }
        }
        
        vTaskDelay(pdMS_TO_TICKS(5));
    }
}

// NeoPixel update task
void neoPixelTaskFunction(void* parameter) {
    while (1) {
        neoPixelController->update();
        vTaskDelay(pdMS_TO_TICKS(5));  // Small delay to prevent task starvation
    }
}

void setup() {
    Serial.begin(115200); // Keep Serial.begin() as it initializes the port
    delay(100);  // Give serial port time to initialize
    Serial.println("Starting up...");

    if (psramInit()) {
        Serial.println("PSRAM initialized successfully");
        Serial.printf("Total PSRAM: %d bytes\n", ESP.getPsramSize());
        Serial.printf("Free PSRAM: %d bytes\n", ESP.getFreePsram());
        
        // Set memory allocation preference to PSRAM
        heap_caps_malloc_extmem_enable(4096);
    } else {
        Serial.println("PSRAM initialization failed!");
        while(1); // Stop here if PSRAM init fails
    }

    // Configure power management for automatic light sleep
    esp_pm_config_t pm_config = {
        .max_freq_mhz = 240,  // Maximum CPU frequency
        .min_freq_mhz = 10,   // Minimum CPU frequency when idle
        .light_sleep_enable = true  // Enable automatic light sleep
    };
    
    esp_err_t pm_result = esp_pm_configure(&pm_config);
    if (pm_result == ESP_OK) {
        Serial.println("Power management configured: Light sleep enabled");
    } else {
        Serial.printf("Failed to configure power management: %s\n", esp_err_to_name(pm_result));
    }
    
    // Add Partition Logging Here
    Serial.println("--- Partition Table Info ---");
    esp_partition_iterator_t it = esp_partition_find(ESP_PARTITION_TYPE_ANY, ESP_PARTITION_SUBTYPE_ANY, NULL);
    if (it == NULL) {
        Serial.println("Could not find partitions!");
    } else {
        while (it != NULL) {
            const esp_partition_t *p = esp_partition_get(it);
            if (p == NULL) {
                // Added null check for safety, might occur if iterator is exhausted
                it = esp_partition_next(it); // Make sure to advance iterator even if partition is null
                continue;
            }
            Serial.printf("  Label: %-10s Type: 0x%02x Subtype: 0x%02x Offset: 0x%08x Size: 0x%08x (%d KB)\n",
                          p->label, p->type, p->subtype, p->address, p->size, p->size / 1024);
            it = esp_partition_next(it);
        }
        esp_partition_iterator_release(it); // Release the iterator!
    }
    Serial.println("--------------------------");

    // UI queue will be initialized by CardController


    SystemController::begin();
    
    // Initialize styles and fonts
    Style::init();
    
    // Initialize event queue first
    eventQueue = new EventQueue(20); // Create queue with capacity for 20 events
    eventQueue->begin(); // Start event processing
    
    // Initialize NeoPixel controller
    neoPixelController = new NeoPixelController();
    neoPixelController->begin();
    
    // Initialize config manager with event queue
    configManager = new ConfigManager(*eventQueue);
    configManager->begin();
    
    // Initialize PostHog client with event queue
    posthogClient = new PostHogClient(*configManager, *eventQueue);
    
    // Initialize display manager
    displayInterface = new DisplayInterface(
        SCREEN_WIDTH, SCREEN_HEIGHT, LVGL_BUFFER_ROWS, 
        TFT_CS, TFT_DC, TFT_RST, TFT_BACKLITE
    );
    displayInterface->begin();
    
    // Initialize WiFi manager with event queue
    wifiInterface = new WiFiInterface(*configManager, *eventQueue);
    wifiInterface->begin();
    
    // Initialize buttons
    Input::configureButtons();
    
    // Configure GPIO wakeup for buttons to wake from light sleep
    gpio_wakeup_enable((gpio_num_t)Input::BUTTON_UP, GPIO_INTR_HIGH_LEVEL);
    gpio_wakeup_enable((gpio_num_t)Input::BUTTON_DOWN, GPIO_INTR_LOW_LEVEL);  
    gpio_wakeup_enable((gpio_num_t)Input::BUTTON_CENTER, GPIO_INTR_HIGH_LEVEL);
    esp_sleep_enable_gpio_wakeup();
    Serial.println("GPIO wakeup configured for buttons");
    
    // Create and initialize card controller
    cardController = new CardController(
        lv_scr_act(),
        SCREEN_WIDTH,
        SCREEN_HEIGHT,
        *configManager,
        *wifiInterface,
        *posthogClient,
        *eventQueue
    );
    
    // Initialize with display interface directly
    cardController->initialize(displayInterface);
    
    // Initialize OtaManager
    otaManager = new OtaManager(CURRENT_FIRMWARE_VERSION, "PostHog", "DeskHog");
    
    // Initialize captive portal
    captivePortal = new CaptivePortal(*configManager, *wifiInterface, *eventQueue, *otaManager, *cardController);
    captivePortal->begin();
    
    // Create task for WiFi operations
    xTaskCreatePinnedToCore(
        wifiTaskFunction,
        "wifiTask",
        4096,
        NULL,
        1,
        &wifiTask,
        0
    );
    
    // Create task for captive portal
    xTaskCreatePinnedToCore(
        portalTaskFunction,
        "portalTask",
        8192,
        NULL,
        1,
        &portalTask,
        1
    );
    
    // Create task for insight processing
    xTaskCreatePinnedToCore(
        insightTaskFunction,
        "insightTask",
        8192,
        NULL,
        1,
        &insightTask,
        0
    );
    
    // Create LVGL tick task
    xTaskCreatePinnedToCore(
        DisplayInterface::tickTask,
        "lv_tick_task",
        2048,
        NULL,
        1,
        NULL,
        1
    );
    
    // Create LVGL handler task (now includes button polling)
    xTaskCreatePinnedToCore(
        lvglHandlerTask,
        "lvglTask",
        8192,
        NULL,
        2,
        NULL,
        1
    );
    
    // Create NeoPixel task
    xTaskCreatePinnedToCore(
        neoPixelTaskFunction,
        "neoPixelTask",
        2048,
        NULL,
        1,
        &neoPixelTask,
        0
    );
    
    // Check if we have WiFi credentials and publish the appropriate event
    configManager->checkWiFiCredentialsAndPublish();

    SystemController::setSystemState(SystemState::SYS_READY);
}

void loop() {
    // Empty - tasks handle everything
    vTaskDelete(NULL);
    
}<|MERGE_RESOLUTION|>--- conflicted
+++ resolved
@@ -116,12 +116,7 @@
         // Handle LVGL tasks
         displayInterface->handleLVGLTasks();
 
-<<<<<<< HEAD
-        InsightCard::processUIQueue();
-        cardController->update();
-=======
         cardController->processUIQueue();
->>>>>>> 0decb208
         
         // Poll buttons at regular intervals
         TickType_t currentTime = xTaskGetTickCount();
