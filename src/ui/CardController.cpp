#include "ui/CardController.h"
<<<<<<< HEAD
#include "ui/PongCard.h"
=======
#include <algorithm>

QueueHandle_t CardController::uiQueue = nullptr;

// Define the global UI dispatch function
std::function<void(std::function<void()>, bool)> globalUIDispatch;
>>>>>>> 0decb208

CardController::CardController(
    lv_obj_t* screen,
    uint16_t screenWidth,
    uint16_t screenHeight,
    ConfigManager& configManager,
    WiFiInterface& wifiInterface,
    PostHogClient& posthogClient,
    EventQueue& eventQueue
) : screen(screen),
    screenWidth(screenWidth),
    screenHeight(screenHeight),
    configManager(configManager),
    wifiInterface(wifiInterface),
    posthogClient(posthogClient),
    eventQueue(eventQueue),
    cardStack(nullptr),
    provisioningCard(nullptr),
    animationCard(nullptr),
<<<<<<< HEAD
    pongCard(nullptr),
    displayInterface(nullptr)
=======
    displayInterface(nullptr),
    dynamicCards()
>>>>>>> 0decb208
{
}

CardController::~CardController() {
    // Clean up any allocated resources
    delete cardStack;
    cardStack = nullptr;
    
    delete provisioningCard;
    provisioningCard = nullptr;
    
    delete animationCard;
    animationCard = nullptr;
    
<<<<<<< HEAD
    delete pongCard;
    pongCard = nullptr;
    
    // Use mutex if available before cleaning up insight cards
=======
    // Use mutex if available before cleaning up dynamic cards
>>>>>>> 0decb208
    if (displayInterface && displayInterface->getMutexPtr()) {
        xSemaphoreTake(*(displayInterface->getMutexPtr()), portMAX_DELAY);
    }
    
    // Clean up all dynamic cards using unified system
    for (auto& [cardType, cards] : dynamicCards) {
        for (auto& cardInstance : cards) {
            delete cardInstance.handler;
        }
    }
    dynamicCards.clear();
    
    // Release mutex if we took it
    if (displayInterface && displayInterface->getMutexPtr()) {
        xSemaphoreGive(*(displayInterface->getMutexPtr()));
    }
}

void CardController::initialize(DisplayInterface* display) {
    // Set the display interface first
    setDisplayInterface(display);
    
    // Initialize UI queue for thread-safe operations
    initUIQueue();
    
    // Initialize card type registrations
    initializeCardTypes();
    
    // Create card navigation stack
    cardStack = new CardNavigationStack(screen, screenWidth, screenHeight);
    
    // Create provision UI (always present, not configurable)
    provisioningCard = new ProvisioningCard(
        screen, 
        wifiInterface, 
        screenWidth, 
        screenHeight
    );
    
    // Add provisioning card to navigation stack
    cardStack->addCard(provisioningCard, "ProvisioningCard");
    
    // Load current card configuration and create cards
    currentCardConfigs = configManager.getCardConfigs();
    
<<<<<<< HEAD
    // Create Pong card
    createPongCard();
    
    // Get count of insights to determine card count
    std::vector<String> insightIds = configManager.getAllInsightIds();
=======
    // Don't create any default cards when no configuration exists
    // Only the provisioning card will be shown
>>>>>>> 0decb208
    
    // If we have card configurations now, reconcile them
    if (!currentCardConfigs.empty()) {
        reconcileCards(currentCardConfigs);
    }
    
    // Connect WiFi manager to UI
    wifiInterface.setUI(provisioningCard);
    
    
    // Subscribe to card configuration changes
    eventQueue.subscribe([this](const Event& event) {
        if (event.type == EventType::CARD_CONFIG_CHANGED) {
            handleCardConfigChanged();
        } else if (event.type == EventType::CARD_TITLE_UPDATED) {
            handleCardTitleUpdated(event);
        }
    });
    
    // Subscribe to WiFi events
    eventQueue.subscribe([this](const Event& event) {
        if (event.type == EventType::WIFI_CONNECTING || 
            event.type == EventType::WIFI_CONNECTED ||
            event.type == EventType::WIFI_CONNECTION_FAILED ||
            event.type == EventType::WIFI_AP_STARTED) {
            handleWiFiEvent(event);
        }
    });
}

void CardController::setDisplayInterface(DisplayInterface* display) {
    displayInterface = display;
    
    // Set the mutex for the card stack if we have a display interface
    if (cardStack && displayInterface) {
        cardStack->setMutex(displayInterface->getMutexPtr());
    }
}

// Create an animation card with the walking sprites
void CardController::createAnimationCard() {
    if (!displayInterface || !displayInterface->takeMutex(portMAX_DELAY)) {
        return;
    }
    
    // Create new animation card
    animationCard = new FriendCard(
        screen
    );
    
    // Add to navigation stack
    cardStack->addCard(animationCard, "AnimationCard");
    
    displayInterface->giveMutex();
}

<<<<<<< HEAD
// Create a Pong card
void CardController::createPongCard() {
    // Use DisplayInterface mutex for thread safety
    if (!displayInterface || !displayInterface->takeMutex(portMAX_DELAY)) {
        Serial.println("[CardCtrl-ERROR] Failed to take mutex for PongCard creation.");
        return;
    }

    if (!pongCard) { // Check if already created
        pongCard = new PongCard(screen); 
        if (!pongCard || !pongCard->getCardObject()) {
            Serial.println("[CardCtrl-ERROR] Failed to create PongCard or its LVGL object.");
            if (pongCard) delete pongCard;
            pongCard = nullptr;
            displayInterface->giveMutex();
            return;
        }
        cardStack->addCard(pongCard, "PongCard"); // Name is optional
        Serial.println("[CardCtrl-INFO] PongCard created and added to stack.");
    }

    displayInterface->giveMutex();
}

// Create an insight card and add it to the UI
void CardController::createInsightCard(const String& insightId) {
    // Log current task and core
    Serial.printf("[CardCtrl-DEBUG] createInsightCard called from Core: %d, Task: %s\n", 
                  xPortGetCoreID(), 
                  pcTaskGetTaskName(NULL));

    // Dispatch the actual card creation and LVGL work to the LVGL task
    InsightCard::dispatchToLVGLTask([this, insightId]() {
        Serial.printf("[CardCtrl-DEBUG] LVGL Task creating card for insight: %s from Core: %d, Task: %s\n", 
                      insightId.c_str(), xPortGetCoreID(), pcTaskGetTaskName(NULL));

        if (!displayInterface || !displayInterface->takeMutex(portMAX_DELAY)) {
            Serial.println("[CardCtrl-ERROR] Failed to take mutex in LVGL task for card creation.");
            return;
        }

        // Create new insight card using full screen dimensions
        InsightCard* newCard = new InsightCard(
            screen,         // LVGL parent object
            configManager,  // Dependencies
            eventQueue,
            insightId,
            screenWidth,    // Dimensions
            screenHeight
        );

        if (!newCard || !newCard->getCardObject()) {
            Serial.printf("[CardCtrl-ERROR] Failed to create InsightCard or its LVGL object for ID: %s\n", insightId.c_str());
            displayInterface->giveMutex();
            delete newCard; // Clean up if partially created
            return;
        }

        // Add to navigation stack
        cardStack->addCard(newCard, "InsightCard");

        // Add to our list of cards (ensure this is thread-safe if accessed elsewhere)
        insightCards.push_back(newCard);
        
        Serial.printf("[CardCtrl-DEBUG] InsightCard for ID: %s created and added to stack.\n", insightId.c_str());

        displayInterface->giveMutex();

        // Request immediate data for this insight now that it's set up
        posthogClient.requestInsightData(insightId);
    });
}

// Handle insight events
void CardController::handleInsightEvent(const Event& event) {
    if (event.type == EventType::INSIGHT_ADDED) {
        createInsightCard(event.insightId);
    } 
    else if (event.type == EventType::INSIGHT_DELETED) {
        if (!displayInterface || !displayInterface->takeMutex(portMAX_DELAY)) {
            return;
        }
        
        // Find and remove the card
        for (auto it = insightCards.begin(); it != insightCards.end(); ++it) {
            InsightCard* card = *it;
            if (card->getInsightId() == event.insightId) {
                // Remove from card stack
                cardStack->removeCard(card);
                
                // Remove from vector and delete
                insightCards.erase(it);
                delete card;
                break;
            }
        }
        
        displayInterface->giveMutex();
=======
void CardController::createHelloWorldCard() {
    if (!displayInterface || !displayInterface->takeMutex(portMAX_DELAY)) {
        return;
    }
    
    // Create new hello world card
    HelloWorldCard* helloCard = new HelloWorldCard(screen);
    
    if (helloCard && helloCard->getCard()) {
        // Add to navigation stack
        cardStack->addCard(helloCard->getCard());
        
        // Register as an input handler
        cardStack->registerInputHandler(helloCard->getCard(), helloCard);
>>>>>>> 0decb208
    }
    
    displayInterface->giveMutex();
}



// Handle WiFi events
void CardController::handleWiFiEvent(const Event& event) {
    if (!displayInterface || !displayInterface->takeMutex(portMAX_DELAY)) {
        return;
    }
    
    switch (event.type) {
        case EventType::WIFI_CONNECTING:
            provisioningCard->updateConnectionStatus("Connecting to WiFi...");
            break;
            
        case EventType::WIFI_CONNECTED:
            provisioningCard->updateConnectionStatus("Connected");
            provisioningCard->showWiFiStatus();
            break;
            
        case EventType::WIFI_CONNECTION_FAILED:
            provisioningCard->updateConnectionStatus("Connection failed");
            break;
            
        case EventType::WIFI_AP_STARTED:
            provisioningCard->showQRCode();
            break;
            
        default:
            break;
    }
    
    displayInterface->giveMutex();
}

<<<<<<< HEAD
void CardController::update() {
    if (cardStack) {
        InputHandler* currentCard = cardStack->getActiveCard();
        if (currentCard) {
            // Attempt to call update() if the InputHandler is a PongCard or any other card
            // that is expected to have an update method for continuous polling.
            // This relies on the specific card implementing update().
            // A more robust way would be to have update() in the InputHandler interface
            // or use dynamic_cast if not all InputHandlers have update().
            currentCard->update(); 
        }
    }
}
=======
std::vector<CardDefinition> CardController::getCardDefinitions() const {
    return registeredCardTypes;
}

void CardController::registerCardType(const CardDefinition& definition) {
    registeredCardTypes.push_back(definition);
}

void CardController::initializeCardTypes() {
    // Register INSIGHT card type
    CardDefinition insightDef;
    insightDef.type = CardType::INSIGHT;
    insightDef.name = "PostHog insight";
    insightDef.allowMultiple = true;
    insightDef.needsConfigInput = true;
    insightDef.configInputLabel = "Insight ID";
    insightDef.uiDescription = "Insight cards let you keep an eye on PostHog data";
    insightDef.factory = [this](const String& configValue) -> lv_obj_t* {
        // Create new insight card using the insight ID
        InsightCard* newCard = new InsightCard(
            screen,
            configManager,
            eventQueue,
            configValue,
            screenWidth,
            screenHeight
        );
        
        if (newCard && newCard->getCard()) {
            // Add to unified tracking system
            CardInstance instance{newCard, newCard->getCard()};
            dynamicCards[CardType::INSIGHT].push_back(instance);
            
            // Register as input handler
            cardStack->registerInputHandler(newCard->getCard(), newCard);
            
            // Request data for this insight immediately
            posthogClient.requestInsightData(configValue);
            Serial.printf("Requested insight data for: %s\n", configValue.c_str());
            
            return newCard->getCard();
        }
        
        delete newCard;
        return nullptr;
    };
    registerCardType(insightDef);
    
    // Register FRIEND card type  
    CardDefinition friendDef;
    friendDef.type = CardType::FRIEND;
    friendDef.name = "Friend card";
    friendDef.allowMultiple = false;
    friendDef.needsConfigInput = false;
    friendDef.configInputLabel = "";
    friendDef.uiDescription = "Get reassurance from Max the hedgehog";
    friendDef.factory = [this](const String& configValue) -> lv_obj_t* {
        // Create new friend card (ignore configValue for now)
        FriendCard* newCard = new FriendCard(screen);
        
        if (newCard && newCard->getCard()) {
            // Add to unified tracking system
            CardInstance instance{newCard, newCard->getCard()};
            dynamicCards[CardType::FRIEND].push_back(instance);
            
            // Keep legacy pointer for backwards compatibility
            animationCard = newCard;
            
            // Register as input handler
            cardStack->registerInputHandler(newCard->getCard(), newCard);
            return newCard->getCard();
        }
        
        delete newCard;
        return nullptr;
    };
    registerCardType(friendDef);
    
    // Register HELLO_WORLD card type
    CardDefinition helloDef;
    helloDef.type = CardType::HELLO_WORLD;
    helloDef.name = "Hello, world!";
    helloDef.allowMultiple = true;
    helloDef.needsConfigInput = false;
    helloDef.configInputLabel = "";
    helloDef.uiDescription = "A simple greeting card";
    helloDef.factory = [this](const String& configValue) -> lv_obj_t* {
        HelloWorldCard* newCard = new HelloWorldCard(screen);
        
        if (newCard && newCard->getCard()) {
            // Add to unified tracking system
            CardInstance instance{newCard, newCard->getCard()};
            dynamicCards[CardType::HELLO_WORLD].push_back(instance);
            
            // Register as input handler
            cardStack->registerInputHandler(newCard->getCard(), newCard);
            return newCard->getCard();
        }
        
        delete newCard;
        return nullptr;
    };
    registerCardType(helloDef);
    
    // Register FLAPPY_HOG card type
    CardDefinition flappyDef;
    flappyDef.type = CardType::FLAPPY_HOG;
    flappyDef.name = "Flappy Hog";
    flappyDef.allowMultiple = false;  // Only one game instance at a time
    flappyDef.needsConfigInput = false;
    flappyDef.configInputLabel = "";
    flappyDef.uiDescription = "One button. Endless frustration. Infinite glory.";
    flappyDef.factory = [this](const String& configValue) -> lv_obj_t* {
        FlappyHogCard* newCard = new FlappyHogCard(screen);
        
        if (newCard && newCard->getCard()) {
            // Add to unified tracking system
            CardInstance instance{newCard, newCard->getCard()};
            dynamicCards[CardType::FLAPPY_HOG].push_back(instance);
            
            // Register as input handler
            cardStack->registerInputHandler(newCard->getCard(), newCard);
            return newCard->getCard();
        }
        
        delete newCard;
        return nullptr;
    };
    registerCardType(flappyDef);
    
    // Register QUESTION card type
    CardDefinition questionDef;
    questionDef.type = CardType::QUESTION;
    questionDef.name = "Question Card";
    questionDef.allowMultiple = false;  // Only one question card at a time
    questionDef.needsConfigInput = false;
    questionDef.configInputLabel = "";
    questionDef.uiDescription = "Break the ice with your coworkers.";
    questionDef.factory = [this](const String& configValue) -> lv_obj_t* {
        QuestionCard* newCard = new QuestionCard(screen);
        
        if (newCard && newCard->getCard()) {
            // Add to unified tracking system
            CardInstance instance{newCard, newCard->getCard()};
            dynamicCards[CardType::QUESTION].push_back(instance);
            
            // Register as input handler
            cardStack->registerInputHandler(newCard->getCard(), newCard);
            return newCard->getCard();
        }
        
        delete newCard;
        return nullptr;
    };
    registerCardType(questionDef);
}

void CardController::handleCardConfigChanged() {
    // Load new configuration from storage
    std::vector<CardConfig> newConfigs = configManager.getCardConfigs();
    currentCardConfigs = newConfigs;
    
    // Perform reconciliation
    reconcileCards(newConfigs);
    
}

void CardController::reconcileCards(const std::vector<CardConfig>& newConfigs) {
    if (reconcileInProgress) {
        return;
    }
    
    
    // Track the number of cards before reconciliation
    size_t oldCardCount = 0;
    for (const auto& [cardType, cards] : dynamicCards) {
        oldCardCount += cards.size();
    }
    
    reconcileInProgress = true;
    
    // Dispatch the entire reconciliation to the LVGL task to ensure thread safety
    dispatchToLVGLTask([this, newConfigs, oldCardCount]() {
        if (!displayInterface || !displayInterface->takeMutex(portMAX_DELAY)) {
            reconcileInProgress = false;  // Clear flag on failure
            return;
        }
        
        // Save current card index to restore after reconciliation
        uint8_t savedCardIndex = cardStack ? cardStack->getCurrentIndex() : 0;
        
        // Simple approach: Clear everything and rebuild from scratch
        // This avoids complex diffing logic that can cause sync issues
        
        // Remove all existing dynamic cards using unified system
        for (auto& [cardType, cards] : dynamicCards) {
            for (auto& cardInstance : cards) {
                if (cardInstance.lvglCard) {
                    // Notify the card that its LVGL object will be managed externally
                    cardInstance.handler->prepareForRemoval();
                    // Remove from navigation stack (this deletes the LVGL object)
                    cardStack->removeCard(cardInstance.lvglCard);
                }
                delete cardInstance.handler;
            }
        }
        dynamicCards.clear();
        
        // Clear legacy pointer
        animationCard = nullptr;
        
        // Force LVGL to process all pending operations
        lv_refr_now(NULL);
        
        // Now recreate cards based on new configuration
        std::vector<CardConfig> sortedConfigs = newConfigs;
        std::sort(sortedConfigs.begin(), sortedConfigs.end(), 
                  [](const CardConfig& a, const CardConfig& b) {
                      return a.order < b.order;
                  });
        
        // Track how many cards we've created
        size_t cardsCreated = 0;
        
        // Check if we have a new card (more configs than before)
        bool hasNewCard = (sortedConfigs.size() > oldCardCount);
        size_t newCardPosition = 0;
        
        for (size_t i = 0; i < sortedConfigs.size(); i++) {
            const CardConfig& config = sortedConfigs[i];
            // Find the registered card type
            auto it = std::find_if(registeredCardTypes.begin(), registeredCardTypes.end(),
                                  [&config](const CardDefinition& def) {
                                      return def.type == config.type;
                                  });
            
            if (it != registeredCardTypes.end() && it->factory) {
                // Create the card using the factory function
                lv_obj_t* cardObj = it->factory(config.config);
                if (cardObj) {
                    cardStack->addCard(cardObj);
                    
                    // Track position of new card if this is likely the new one
                    if (hasNewCard && i == sortedConfigs.size() - 1) {
                        newCardPosition = cardsCreated + 1; // +1 for provisioning card
                    }
                    
                    cardsCreated++;
                } else {
                    Serial.printf("Failed to create card of type %s\n", 
                                 cardTypeToString(config.type).c_str());
                }
            } else {
                Serial.printf("No factory found for card type %s\n", 
                             cardTypeToString(config.type).c_str());
            }
        }
        
        // Force another LVGL refresh to ensure everything is properly laid out
        lv_refr_now(NULL);
        
        // Force the card stack to update its pip indicators
        // This ensures the indicators are correct after bulk card operations
        cardStack->forceUpdateIndicators();
        
        // Navigate to appropriate card
        if (hasNewCard && newCardPosition > 0) {
            // Navigate to the newly added card
            cardStack->goToCard(newCardPosition);
        } else if (savedCardIndex > 0 && cardsCreated > 0) {
            // Restore previous position if no new card was added
            // Adjust for the provisioning card (always at index 0)
            uint8_t maxIndex = cardsCreated; // provisioning + created cards - 1
            uint8_t targetIndex = (savedCardIndex <= maxIndex) ? savedCardIndex : maxIndex;
            cardStack->goToCard(targetIndex);
        }
        
        // Clear the in-progress flag
        reconcileInProgress = false;
        
        displayInterface->giveMutex();
    }, true); // Use to_front=true for immediate processing
}

void CardController::initUIQueue() {
    if (uiQueue == nullptr) {
        uiQueue = xQueueCreate(20, sizeof(UICallback*));
        if (uiQueue == nullptr) {
            Serial.println("[UI-CRITICAL] Failed to create UI task queue!");
        } else {
            // Set the global dispatch function to point to our method
            globalUIDispatch = [this](std::function<void()> func, bool to_front) {
                this->dispatchToLVGLTask(std::move(func), to_front);
            };
        }
    }
}

void CardController::processUIQueue() {
    if (uiQueue == nullptr) return;

    UICallback* callback_ptr = nullptr;
    while (xQueueReceive(uiQueue, &callback_ptr, 0) == pdTRUE) {
        if (callback_ptr) {
            callback_ptr->execute();
            delete callback_ptr;
        }
    }
    
    // Update active card (for games and other interactive cards)
    if (cardStack) {
        cardStack->updateActiveCard();
    }
}

void CardController::dispatchToLVGLTask(std::function<void()> update_func, bool to_front) {
    if (uiQueue == nullptr) {
        Serial.println("[UI-ERROR] UI Queue not initialized, cannot dispatch UI update.");
        return;
    }

    UICallback* callback = new UICallback(std::move(update_func));
    if (!callback) {
        Serial.println("[UI-CRITICAL] Failed to allocate UICallback for dispatch!");
        return;
    }

    BaseType_t queue_send_result;
    if (to_front) {
        queue_send_result = xQueueSendToFront(uiQueue, &callback, (TickType_t)0); 
    } else {
        queue_send_result = xQueueSend(uiQueue, &callback, (TickType_t)0);
    }

    if (queue_send_result != pdTRUE) {
        Serial.printf("[UI-WARN] UI queue full/error (send_to_front: %d), update discarded. Core: %d\n", 
                      to_front, xPortGetCoreID());
        delete callback;
    }
}

void CardController::handleCardTitleUpdated(const Event& event) {
    // Find and update the card configuration with the new title
    for (auto& cardConfig : currentCardConfigs) {
        if (cardConfig.type == CardType::INSIGHT && cardConfig.config == event.insightId) {
            // Update the name with the new title
            if (cardConfig.name != event.title) {
                cardConfig.name = event.title;
                
                // Save the updated configuration to persistent storage
                configManager.saveCardConfigs(currentCardConfigs);
                
                Serial.printf("Updated card title for insight %s to: %s\n", 
                             event.insightId.c_str(), event.title.c_str());
            }
            break;
        }
    }
} 
>>>>>>> 0decb208
<|MERGE_RESOLUTION|>--- conflicted
+++ resolved
@@ -1,14 +1,11 @@
 #include "ui/CardController.h"
-<<<<<<< HEAD
 #include "ui/PongCard.h"
-=======
 #include <algorithm>
 
 QueueHandle_t CardController::uiQueue = nullptr;
 
 // Define the global UI dispatch function
 std::function<void(std::function<void()>, bool)> globalUIDispatch;
->>>>>>> 0decb208
 
 CardController::CardController(
     lv_obj_t* screen,
@@ -28,13 +25,8 @@
     cardStack(nullptr),
     provisioningCard(nullptr),
     animationCard(nullptr),
-<<<<<<< HEAD
-    pongCard(nullptr),
-    displayInterface(nullptr)
-=======
     displayInterface(nullptr),
     dynamicCards()
->>>>>>> 0decb208
 {
 }
 
@@ -49,14 +41,7 @@
     delete animationCard;
     animationCard = nullptr;
     
-<<<<<<< HEAD
-    delete pongCard;
-    pongCard = nullptr;
-    
-    // Use mutex if available before cleaning up insight cards
-=======
     // Use mutex if available before cleaning up dynamic cards
->>>>>>> 0decb208
     if (displayInterface && displayInterface->getMutexPtr()) {
         xSemaphoreTake(*(displayInterface->getMutexPtr()), portMAX_DELAY);
     }
@@ -97,21 +82,13 @@
     );
     
     // Add provisioning card to navigation stack
-    cardStack->addCard(provisioningCard, "ProvisioningCard");
+    cardStack->addCard(provisioningCard->getCard());
     
     // Load current card configuration and create cards
     currentCardConfigs = configManager.getCardConfigs();
     
-<<<<<<< HEAD
-    // Create Pong card
-    createPongCard();
-    
-    // Get count of insights to determine card count
-    std::vector<String> insightIds = configManager.getAllInsightIds();
-=======
     // Don't create any default cards when no configuration exists
     // Only the provisioning card will be shown
->>>>>>> 0decb208
     
     // If we have card configurations now, reconcile them
     if (!currentCardConfigs.empty()) {
@@ -163,111 +140,14 @@
     );
     
     // Add to navigation stack
-    cardStack->addCard(animationCard, "AnimationCard");
+    cardStack->addCard(animationCard->getCard());
+    
+    // Register the animation card as an input handler
+    cardStack->registerInputHandler(animationCard->getCard(), animationCard);
     
     displayInterface->giveMutex();
 }
 
-<<<<<<< HEAD
-// Create a Pong card
-void CardController::createPongCard() {
-    // Use DisplayInterface mutex for thread safety
-    if (!displayInterface || !displayInterface->takeMutex(portMAX_DELAY)) {
-        Serial.println("[CardCtrl-ERROR] Failed to take mutex for PongCard creation.");
-        return;
-    }
-
-    if (!pongCard) { // Check if already created
-        pongCard = new PongCard(screen); 
-        if (!pongCard || !pongCard->getCardObject()) {
-            Serial.println("[CardCtrl-ERROR] Failed to create PongCard or its LVGL object.");
-            if (pongCard) delete pongCard;
-            pongCard = nullptr;
-            displayInterface->giveMutex();
-            return;
-        }
-        cardStack->addCard(pongCard, "PongCard"); // Name is optional
-        Serial.println("[CardCtrl-INFO] PongCard created and added to stack.");
-    }
-
-    displayInterface->giveMutex();
-}
-
-// Create an insight card and add it to the UI
-void CardController::createInsightCard(const String& insightId) {
-    // Log current task and core
-    Serial.printf("[CardCtrl-DEBUG] createInsightCard called from Core: %d, Task: %s\n", 
-                  xPortGetCoreID(), 
-                  pcTaskGetTaskName(NULL));
-
-    // Dispatch the actual card creation and LVGL work to the LVGL task
-    InsightCard::dispatchToLVGLTask([this, insightId]() {
-        Serial.printf("[CardCtrl-DEBUG] LVGL Task creating card for insight: %s from Core: %d, Task: %s\n", 
-                      insightId.c_str(), xPortGetCoreID(), pcTaskGetTaskName(NULL));
-
-        if (!displayInterface || !displayInterface->takeMutex(portMAX_DELAY)) {
-            Serial.println("[CardCtrl-ERROR] Failed to take mutex in LVGL task for card creation.");
-            return;
-        }
-
-        // Create new insight card using full screen dimensions
-        InsightCard* newCard = new InsightCard(
-            screen,         // LVGL parent object
-            configManager,  // Dependencies
-            eventQueue,
-            insightId,
-            screenWidth,    // Dimensions
-            screenHeight
-        );
-
-        if (!newCard || !newCard->getCardObject()) {
-            Serial.printf("[CardCtrl-ERROR] Failed to create InsightCard or its LVGL object for ID: %s\n", insightId.c_str());
-            displayInterface->giveMutex();
-            delete newCard; // Clean up if partially created
-            return;
-        }
-
-        // Add to navigation stack
-        cardStack->addCard(newCard, "InsightCard");
-
-        // Add to our list of cards (ensure this is thread-safe if accessed elsewhere)
-        insightCards.push_back(newCard);
-        
-        Serial.printf("[CardCtrl-DEBUG] InsightCard for ID: %s created and added to stack.\n", insightId.c_str());
-
-        displayInterface->giveMutex();
-
-        // Request immediate data for this insight now that it's set up
-        posthogClient.requestInsightData(insightId);
-    });
-}
-
-// Handle insight events
-void CardController::handleInsightEvent(const Event& event) {
-    if (event.type == EventType::INSIGHT_ADDED) {
-        createInsightCard(event.insightId);
-    } 
-    else if (event.type == EventType::INSIGHT_DELETED) {
-        if (!displayInterface || !displayInterface->takeMutex(portMAX_DELAY)) {
-            return;
-        }
-        
-        // Find and remove the card
-        for (auto it = insightCards.begin(); it != insightCards.end(); ++it) {
-            InsightCard* card = *it;
-            if (card->getInsightId() == event.insightId) {
-                // Remove from card stack
-                cardStack->removeCard(card);
-                
-                // Remove from vector and delete
-                insightCards.erase(it);
-                delete card;
-                break;
-            }
-        }
-        
-        displayInterface->giveMutex();
-=======
 void CardController::createHelloWorldCard() {
     if (!displayInterface || !displayInterface->takeMutex(portMAX_DELAY)) {
         return;
@@ -282,7 +162,6 @@
         
         // Register as an input handler
         cardStack->registerInputHandler(helloCard->getCard(), helloCard);
->>>>>>> 0decb208
     }
     
     displayInterface->giveMutex();
@@ -321,21 +200,6 @@
     displayInterface->giveMutex();
 }
 
-<<<<<<< HEAD
-void CardController::update() {
-    if (cardStack) {
-        InputHandler* currentCard = cardStack->getActiveCard();
-        if (currentCard) {
-            // Attempt to call update() if the InputHandler is a PongCard or any other card
-            // that is expected to have an update method for continuous polling.
-            // This relies on the specific card implementing update().
-            // A more robust way would be to have update() in the InputHandler interface
-            // or use dynamic_cast if not all InputHandlers have update().
-            currentCard->update(); 
-        }
-    }
-}
-=======
 std::vector<CardDefinition> CardController::getCardDefinitions() const {
     return registeredCardTypes;
 }
@@ -491,6 +355,32 @@
         return nullptr;
     };
     registerCardType(questionDef);
+    
+    // Register PONG card type
+    CardDefinition pongDef;
+    pongDef.type = CardType::PONG;
+    pongDef.name = "Pong";
+    pongDef.allowMultiple = false;  // Only one pong game at a time
+    pongDef.needsConfigInput = false;
+    pongDef.configInputLabel = "";
+    pongDef.uiDescription = "Classic Pong game - beat the AI!";
+    pongDef.factory = [this](const String& configValue) -> lv_obj_t* {
+        PongCard* newCard = new PongCard(screen);
+        
+        if (newCard && newCard->getCard()) {
+            // Add to unified tracking system
+            CardInstance instance{newCard, newCard->getCard()};
+            dynamicCards[CardType::PONG].push_back(instance);
+            
+            // Register as input handler
+            cardStack->registerInputHandler(newCard->getCard(), newCard);
+            return newCard->getCard();
+        }
+        
+        delete newCard;
+        return nullptr;
+    };
+    registerCardType(pongDef);
 }
 
 void CardController::handleCardConfigChanged() {
@@ -694,5 +584,4 @@
             break;
         }
     }
-} 
->>>>>>> 0decb208
+} 